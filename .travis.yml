--- conflicted
+++ resolved
@@ -2,13 +2,9 @@
 language: scala
 
 before_install:
-  - curl -L -o ~/bin/mill https://github.com/lihaoyi/mill/releases/download/0.3.4/0.3.4 && chmod +x ~/bin/mill
+  - curl -L -o ~/bin/mill https://github.com/lihaoyi/mill/releases/download/0.3.6/0.3.6-92-68505a && chmod +x ~/bin/mill
 
 script:
-<<<<<<< HEAD
-- curl -L -o ~/bin/mill https://github.com/lihaoyi/mill/releases/download/0.3.6/0.3.6-92-68505a && chmod +x ~/bin/mill
-- mill __[$TRAVIS_SCALA_VERSION].test
-=======
 - mill __[$TRAVIS_SCALA_VERSION].test
 
 jobs:
@@ -16,5 +12,4 @@
     - scala: 2.11.12
     - scala: 2.12.7
     - scala: 2.13.0-M5
-      script: for proj in core ujson upack upickle; do for pf in jvm js; do mill $proj.$pf[$TRAVIS_SCALA_VERSION].test || exit 1; done || exit 1; done
->>>>>>> a7238c05
+      script: for proj in core ujson upack upickle; do for pf in jvm js; do mill $proj.$pf[$TRAVIS_SCALA_VERSION].test || exit 1; done || exit 1; done