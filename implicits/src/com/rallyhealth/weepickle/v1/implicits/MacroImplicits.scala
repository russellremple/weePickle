package com.rallyhealth.weepickle.v1.implicits

import scala.language.experimental.macros
import scala.language.{existentials, higherKinds}

/**
  * Stupid hacks to work around scalac not forwarding macro type params properly
  */
private object MacroImplicits {
  def dieIfNothing[T: c.WeakTypeTag](c: scala.reflect.macros.blackbox.Context)(name: String) = {
    if (c.weakTypeOf[T] =:= c.weakTypeOf[Nothing]) {
      c.abort(
        c.enclosingPosition,
        s"weepickle is trying to infer a $name[Nothing]. That probably means you messed up"
      )
    }
  }
  def applyTo[T](c: scala.reflect.macros.blackbox.Context)(implicit e: c.WeakTypeTag[T]): c.Expr[T] = {
    import c.universe._
    dieIfNothing[T](c)("To")
    c.Expr[T](q"${c.prefix}.macroTo0[$e, ${c.prefix}.To]")
  }
  def applyNullableTo[T](c: scala.reflect.macros.blackbox.Context)(implicit e: c.WeakTypeTag[T]): c.Expr[T] = {
    import c.universe._
    dieIfNothing[T](c)("To")
    c.Expr[T](q"${c.prefix}.macroNullableTo0[$e, ${c.prefix}.To]")
  }
  def applyFrom[T](c: scala.reflect.macros.blackbox.Context)(implicit e: c.WeakTypeTag[T]): c.Expr[T] = {
    import c.universe._
    dieIfNothing[T](c)("From")
    c.Expr[T](q"${c.prefix}.macroFrom0[$e, ${c.prefix}.From]")
  }

  def applyFromTo[T](c: scala.reflect.macros.blackbox.Context)(implicit e: c.WeakTypeTag[T]): c.Expr[T] = {
    import c.universe._
    dieIfNothing[T](c)("From")
    c.Expr[T](q"${c.prefix}.FromTo.join(${c.prefix}.macroTo, ${c.prefix}.macroFrom)")
  }

  /**
    * Implementation of macros used by weepickle to serialize and deserialize
    * case classes automatically. You probably shouldn't need to use these
    * directly, since they are called implicitly when trying to read/write
    * types you don't have a To/From in scope for.
    */

  private trait DeriveDefaults[M[_]] {
    /*
     * Abstract members
     */
    protected val c: scala.reflect.macros.blackbox.Context
    import c.universe._

    protected def typeclass: WeakTypeTag[M[_]]

    protected def wrapObject(obj: Tree): Tree

    protected def wrapCaseN(companion: Tree, args: Seq[Argument], targetType: Type, varargs: Boolean): Tree

    protected def mergeTrait(subtrees: Seq[Tree], subtypes: Seq[Type], targetType: Type): Tree

    /*
     * Concrete, accessible members
     */
    def derive(tpe: Type): Tree = {
      if (tpe.typeSymbol.asClass.isTrait || (tpe.typeSymbol.asClass.isAbstract && !tpe.typeSymbol.isJava)) {
        val derived = deriveTrait(tpe)
        derived
      } else if (tpe.typeSymbol.isModuleClass) deriveObject(tpe)
      else deriveClass(tpe)
    }

    protected def getArgSyms(tpe: Type): Either[String, (Tree, List[Symbol], List[Symbol])] = {
      companionTree(tpe).right.flatMap { companion =>
        //tickle the companion members -- Not doing this leads to unexpected runtime behavior
        //I wonder if there is an SI related to this?
        companion.tpe.members.foreach(_ => ())
        tpe.members.find(x => x.isMethod && x.asMethod.isPrimaryConstructor) match {
          case None => Left("Can't find primary constructor of " + tpe)
          case Some(primaryConstructor) =>
            val flattened = primaryConstructor.asMethod.paramLists.flatten
            Right(
              (
                companion,
                tpe.typeSymbol.asClass.typeParams,
                flattened
              )
            )
        }
      }
    }

    private def fail(tpe: Type, s: String): Nothing = c.abort(c.enclosingPosition, s)

    private def companionTree(tpe: Type): Either[String, Tree] = {
      val companionSymbol = tpe.typeSymbol.companion

      if (companionSymbol == NoSymbol && tpe.typeSymbol.isClass) {
        val clsSymbol = tpe.typeSymbol.asClass
        val msg = "[error] The companion symbol could not be determined for " +
          s"[[${clsSymbol.name}]]. This may be due to a bug in scalac (SI-7567) " +
          "that arises when a case class within a function is com.rallyhealth.weepickle.v1. As a " +
          "workaround, move the declaration to the module-level."
        Left(msg)
      } else {
        val symTab = c.universe.asInstanceOf[reflect.internal.SymbolTable]
        val pre = tpe.asInstanceOf[symTab.Type].prefix.asInstanceOf[Type]
        Right(c.universe.internal.gen.mkAttributedRef(pre, companionSymbol))
      }
    }

    /*
     * Wrap all the argument stuff up in a case class for easy processing
     */
    protected case class Argument(
      i: Int,
      raw: String,
      mapped: String,
      argType: Type,
      typeConstructor: Type,
      omitDefault: Boolean,
      maybeDefault: Option[Tree],
      localTo: TermName,
      aggregate: TermName
    ) {
      if (omitDefault && !hasDefault) throw noDefault

      def default: Tree = maybeDefault.getOrElse(throw noDefault)

      def hasDefault: Boolean = maybeDefault.nonEmpty

      private def noDefault = new AssertionError("programming error in macros: default is not defined")
    }

    protected object Argument {

      /**
        * Unlike lihaoyi/upickle, rallyhealth/weepickle will write values even if they're
        * the same as the default value, unless instructed explicitly not to with the
        * [[dropDefault]] annotation at the class or argument level.
        *
        * We are upgrading from play-json which always sends default values.
        * If teams swapped in weepickle for play-json and their rest endpoints started
        * omitting fields, that would be a surprising breaking API change.
        * The play-json will throw if a default valued field is missing,
        * e.g. Json.parse("{}").as[FooDefault] // throws: missing i
        *
        * Over time, consumers will transition to tolerant weepickle readers, and we
        * can revisit this.
        */
      private def shouldDropDefault(classSym: c.Symbol, argSym: c.Symbol): Boolean =
        argSym.annotations.exists(_.tree.tpe == typeOf[dropDefault]) ||
          classSym.annotations.exists(_.tree.tpe == typeOf[dropDefault])

      /*
       * Play Json assumes None as the default for Option types, so None is serialized as missing from the output,
       * and when data is missing on input, deserialization assigns None to these fields. upickle only processes
       * defaults as specified explicitly. To be compatible deserializing JSON serialized with Play Json previously,
       * WeePickle will automatically force a default of None to all Option fields without an explicit default.
       */
      private def deriveDefault(
        companion: Tree,
        index: Int,
        isParamWithDefault: Boolean,
        assumeDefaultNone: Boolean
      ): Option[Tree] = {
        val defaultName = TermName("apply$default$" + (index + 1))
        if (isParamWithDefault) {
          Some(q"$companion.$defaultName")
        } else {
          if (assumeDefaultNone) Some(q"${TermName("None")}")
          else None
        }
      }

      private def argTypeFromSignature(tpe: Type, typeParams: List[Symbol], t: Type): Type = {
        val concrete = tpe.dealias.asInstanceOf[TypeRef].args
        if (t.typeSymbol != definitions.RepeatedParamClass) {
          t.substituteTypes(typeParams, concrete)
        } else {
          val TypeRef(pref, sym, _) = typeOf[Seq[Int]]
          internal.typeRef(pref, sym, t.asInstanceOf[TypeRef].args)
        }
      }

      def apply(tpe: Type, companion: Tree, typeParams: List[Symbol])(indexedArg: (Symbol, Int)): Argument = {
        val (argSym, index) = indexedArg
        val isParamWithDefault = argSym.asTerm.isParamWithDefault
        // include .erasure to represent varargs as "Seq", not "Whatever*"
        val typeConstructor = argSym.typeSignature.erasure.typeConstructor
        val isOptionWithoutDefault = !isParamWithDefault && typeConstructor.toString == "Option"
        val maybeDefault = deriveDefault(companion, index, isParamWithDefault, isOptionWithoutDefault)

        Argument(
          i = index,
          raw = argSym.name.toString,
          mapped = customKey(argSym).getOrElse(argSym.name.toString),
          argType = argTypeFromSignature(tpe, typeParams, argSym.typeSignature),
          typeConstructor = typeConstructor,
          omitDefault = maybeDefault.isDefined && shouldDropDefault(tpe.typeSymbol, argSym),
          maybeDefault = maybeDefault,
          localTo = TermName("localTo" + index),
          aggregate = TermName("aggregated" + index)
        )
      }
    }

    /*
     * Concrete, private members
     */
    private def deriveTrait(tpe: Type): Tree = {
      val clsSymbol = tpe.typeSymbol.asClass

      if (!clsSymbol.isSealed) {
        fail(tpe, s"[error] The referenced trait [[${clsSymbol.name}]] must be sealed.")
      } else if (clsSymbol.knownDirectSubclasses.forall(_.toString.contains("<local child>"))) {
        val msg =
          s"The referenced trait [[${clsSymbol.name}]] does not have any sub-classes. This may " +
            "happen due to a limitation of scalac (SI-7046). To work around this, " +
            "try manually specifying the sealed trait picklers as described in " +
            "http://www.lihaoyi.com/upickle/#ManualSealedTraitPicklers"
        fail(tpe, msg)
      } else {
        val subTypes = fleshedOutSubtypes(tpe).toSeq
        //    println("deriveTrait")
        val subDerives = subTypes.map(subCls => q"implicitly[${typeclassFor(subCls)}]")
        //    println(Console.GREEN + "subDerives " + Console.RESET + subDrivess)
        val merged = mergeTrait(subDerives, subTypes, tpe)
        merged
      }
    }

    private def deriveObject(tpe: Type): Tree = {
      val mod = tpe.typeSymbol.asClass.module
      val symTab = c.universe.asInstanceOf[reflect.internal.SymbolTable]
      val pre = tpe.asInstanceOf[symTab.Type].prefix.asInstanceOf[Type]
      val mod2 = c.universe.internal.gen.mkAttributedRef(pre, mod)

      annotate(tpe)(wrapObject(mod2))
    }

    private def deriveClass(tpe: Type): Tree = {
      getArgSyms(tpe) match {
        case Left(msg) => fail(tpe, msg)
        case Right((companion, typeParams, argSyms)) =>
          val args = argSyms.zipWithIndex.map(Argument(tpe, companion, typeParams))

          // According to @retronym, this is necessary in order to force the
          // default argument `apply$default$n` methods to be synthesized
          companion.tpe.member(TermName("apply")).info

          val derive =
            // Otherwise, reading and writing are kinda identical
            wrapCaseN(
              companion,
              args,
              tpe,
              argSyms.exists(_.typeSignature.typeSymbol == definitions.RepeatedParamClass)
            )

          annotate(tpe)(derive)
      }
    }

    /**
      * If a super-type is generic, find all the subtypes, but at the same time
      * fill in all the generic type parameters that are based on the super-type's
      * concrete type
      */
    private def fleshedOutSubtypes(tpe: Type): Set[Type] = {
      for {
        subtypeSym <- tpe.typeSymbol.asClass.knownDirectSubclasses.filter(!_.toString.contains("<local child>"))
          if subtypeSym.isType
          st = subtypeSym.asType.toType
          baseClsArgs = st.baseType(tpe.typeSymbol).asInstanceOf[TypeRef].args
      } yield {
        tpe match {
          case ExistentialType(_, TypeRef(_, _, args)) =>
            st.substituteTypes(baseClsArgs.map(_.typeSymbol), args)
          case ExistentialType(_, _) => st
          case TypeRef(_, _, args) =>
            st.substituteTypes(baseClsArgs.map(_.typeSymbol), args)
        }
      }
    }

    private def typeclassFor(t: Type): Type = {
      //    println("typeclassFor " + weakTypeOf[M[_]](typeclass))

      weakTypeOf[M[_]](typeclass) match {
        case TypeRef(a, b, _) =>
          internal.typeRef(a, b, List(t))
        case ExistentialType(_, TypeRef(a, b, _)) =>
          internal.typeRef(a, b, List(t))
        case x =>
          println("Dunno Wad Dis Typeclazz Is " + x)
          println(x)
          println(x.getClass)
          ???
      }
    }

    /** If there is a sealed base class, annotate the derived tree in the JSON
      * representation with a class label.
      */
    private def annotate(tpe: Type)(derived: Tree): Tree = {
      val sealedParent = tpe.baseClasses.find(_.asClass.isSealed)
      sealedParent.fold(derived) { parent =>
        val tagName = customDiscriminator(parent) match {
          case Some(customName) => Literal(Constant(customName))
          case None             => q"${c.prefix}.tagName"
        }
        val tag = customKey(tpe.typeSymbol).getOrElse(tpe.typeSymbol.fullName)
        q"""${c.prefix}.annotate($derived, $tagName, $tag)"""
      }
    }

    private def customDiscriminator(sym: Symbol): Option[String] = {
      sym.annotations
        .find(_.tree.tpe == typeOf[discriminator])
        .flatMap(_.tree.children.tail.headOption)
        .map { case Literal(Constant(s)) => s.toString }
    }

    private def customKey(sym: Symbol): Option[String] = {
      sym.annotations
        .find(_.tree.tpe == typeOf[key])
        .flatMap(_.tree.children.tail.headOption)
        .map { case Literal(Constant(s)) => s.toString }
    }
  }

  private abstract class Reading[M[_]] extends DeriveDefaults[M] {
    import c.universe._

    def applyDefaultsWhenMissing(args: Seq[Argument]): Tree =
      q"""..${
        for (arg <- args; default <- arg.maybeDefault)
          yield q"if (isMissing(${arg.i})) {setFound(${arg.i}); storeAggregatedValue(${arg.i}, ${default})}"
      }"""

    /*
     * Original pattern-match based method (not used, here more for documentation)
     */
    def getKeyIndexUsingPatternMatch(args: Seq[Argument]): Tree =
      q"""${c.prefix}.objectAttributeKeyReadMap(s.toString).toString match {
                case ..${
        for (arg <- args) yield cq"${arg.mapped} => ${arg.i}"
      }
                case _ => -1
      }"""


    /*
     * https://en.wikipedia.org/wiki/Radix_tree -- performance is better than just pattern matching by 20% - 60%
     * depending of the size of the case class. Fewer gains for case classes with 5 - 8 fields, more gains for
     * (weirdly) both smaller and larger case classes.
     *
     * Assigns currentIndex within visitKeyValue using the key value length as the primary driver. Within each
     * length, Radix logic compares common string prefixes only once. In fact, any character will only be compared
     * with a positive match at most once -- there may be multiple mismatches per character, but these are minimized
     * by having logic in regionMatches to return mismatch at the first mismatching character in a region.
     *
     * For example, the following shows the matching logic for fields "icn" (only three-character field), "claimFacility"
     * and "claimRemarkCd" (same length with common prefix "claim"), "icnSuffixCode" and "icnVersionNum" (also the same
     * length with common prefix "icn"), and "claimLevelAdjudicationAmt" (only 25 character field).
     *
     *  import com.rallyhealth.weepickle.v1.core.Util.regionMatches
     *  val cs = WeePickle.objectAttributeKeyReadMap(s match {
     *     case alreadyCs: CharSequence => alreadyCs
     *     case force => force.toString
     *   });
     *   cs.length: @scala.annotation.switch match {
     *     case 3 =>
     *       if (regionMatches(cs, 0, "icn", 0, 3)) 21 else -1
     *
     *     case 7 =>
     *       if ...
     *
     *     case 13 =>
     *       if (regionMatches(cs, 0, "claim", 0, 5)) {
     *         if (regionMatches(cs, 5, "Facility", 0, 8)) 31
     *         else if (regionMatches(cs, 5, "RemarkCd", 0, 8)) 41
     *         else -1
     *       }
     *       else if (regionMatches(cs, 0, "icn", 0, 3)) {
     *         if (regionMatches(cs, 3, "SuffixCode", 0, 10)) 25
     *         else if (regionMatches(cs, 3, "VersionNum", 0, 10)) 26
     *         else -1
     *       }
     *       else -1
     * ...
     *
     *     case 25 =>
     *       if (regionMatches(cs, 0, "claimLevelAdjudicationAmt", 0, 25)) 36
     *       else -1
     *
     *     case _ => -1
     *  }
     */
    def getKeyIndexUsingRadix(args: Seq[Argument]): Tree = {

      sealed trait Node

      case class Branch(prefix: String, start: Int, end: Int, children: List[Node]) extends Node

      case class Leaf(suffix: String, start: Int, fullKey: String, value: Int) extends Node

      val leafGroupThreshold = 1 // increase if you want leaf piles

      /*
       * Each node in the returned list is its own Radix tree. Conceptually you can think of this as
       * one Radix tree with the root node having an empty prefix.
       */
      def buildRadix(fields: List[(String, Int)], fullPrefix: String = ""): List[Node] = {
        if (fields.length <= leafGroupThreshold)
          fields.map { case (s, t) => Leaf(s, fullPrefix.length, s"$fullPrefix$s", t) }
        else {
          val (empties, nonEmpties) = fields.span(_._1.length == 0)

          if (empties.length > 1) throw new AssertionError(s"duplicate field: $fullPrefix")
          val leaf = empties.map { case (_, t) => Leaf("", fullPrefix.length, fullPrefix, t) }

          val children = nonEmpties.groupBy(_._1.charAt(0)).toList.sortBy(_._1).map {
            case (k, vs) => buildRadix(vs.map { case (s, t) => s.drop(1) -> t }, s"$fullPrefix$k") match {
                case Branch(prefix, start, end, children) :: Nil => Branch(s"$k$prefix", start - 1, end, children) // compress
                case Leaf(suffix, start, fullKey, value) :: Nil => Leaf(s"$k$suffix", start - 1, fullKey, value) // compress
                case many => Branch(s"$k", fullPrefix.length, fullPrefix.length + 1, many) // don't compress
              }
          }

          children ++ leaf
        }
      }

      def evalRadix(nodes: List[Node]): Tree = {
        // assemble chained if/else if/else if/.../else statement recursively
        def chainConditions(conditionActions: List[(Tree, Tree)], otherwise: Tree): Tree = conditionActions match {
          case (condition, action) :: tail => q"if ($condition) $action else ${chainConditions(tail, otherwise)}"
          case Nil => otherwise
        }

        def nodeCondition(n: Node): Tree = n match {
          case Branch(prefix, start, end, _) => q"regionMatches(cs, $start, $prefix, 0, ${end - start})"
          case Leaf(suffix, start, _, _) =>
            if (suffix.isEmpty) q"true" // avoid compare when suffix is empty
            else q"regionMatches(cs, $start, $suffix, 0, ${suffix.length})"
        }

        def nodeAction(n: Node): Tree = n match {
          case b: Branch => evalRadix(b.children) // recursively evaluate children
          case l: Leaf => q"${l.value}"
        }

        chainConditions(nodes.map(n => (nodeCondition(n), nodeAction(n))), q"-1")
      }

      val evalRadixBySize: List[(Int, Tree)] = args.groupBy(_.mapped.length)
        .toList.sortBy(_._1).map {
        case (size, argsForSize) => size -> evalRadix(buildRadix(argsForSize.map(arg => (arg.mapped, arg.i)).toList))
      }
      // avoid string allocations by keeping a CharSequence a CharSequence
      q"""import com.rallyhealth.weepickle.v1.core.Util.regionMatches
          val cs = ${c.prefix}.objectAttributeKeyReadMap(s match {
            case alreadyCs: CharSequence => alreadyCs
            case force => force.toString
          })
          (cs.length: @scala.annotation.switch) match {
            case ..${for ((size, tree) <- evalRadixBySize)
                       yield cq"$size => $tree"}
            case _ => -1
          }
       """
    }

    override def wrapObject(t: Tree) = q"new ${c.prefix}.SingletonR($t)"

    def wrapCaseN(companion: c.Tree, args: Seq[Argument], targetType: c.Type, varargs: Boolean): Tree = {

      val addlBitSets = math.max(0, (args.size - 1) / 64) // number of additional bitsets, excluding `CaseR.found`

      def foundBitSet(i: Int) = i match {
        case 0 => TermName("found")
        case i => TermName(s"found$i")
      }
      q"""
        ..${for (arg <- args)
        yield q"private[this] lazy val ${arg.localTo} = implicitly[${c.prefix}.To[${arg.argType}]]"}
        new ${c.prefix}.CaseR[$targetType]{
          @SuppressWarnings(Array("org.wartremover.warts.Var", "org.wartremover.warts.Null"))
          override def visitObject(length: Int) = new CaseObjectContext{
            ..${for (arg <- args)
        yield q"private[this] var ${arg.aggregate}: ${arg.argType} = _"}
            ..${for (i <- 1 to addlBitSets)
        yield q"private[this] var ${foundBitSet(i)}: Long = 0L"}
            def storeAggregatedValue(currentIndex: Int, v: Any): Unit = currentIndex match{
              case ..${for (arg <- args)
        yield cq"${arg.i} => ${arg.aggregate} = v.asInstanceOf[${arg.argType}]"}
            }
            def visitKey() = com.rallyhealth.weepickle.v1.core.StringVisitor
            def visitKeyValue(s: Any) = {
              currentIndex = ${getKeyIndexUsingRadix(args)}
            }

            private[this] def isMissing(idx: Int): Boolean = {${
        if (args.length <= 64) q"(found & (1L << idx)) == 0L"
        else
          q"""val mask = (1L << idx % 64)
              val bit = idx / 64 match {
                case ..${for (i <- 0 to addlBitSets) yield cq"$i => ${foundBitSet(i)} & mask"}
              }
              bit == 0L"""}
             }

            private[this] def setFound(idx: Int): Unit = {
              ${
        if (args.length <= 64) q"found |= (1L << idx)"
        else
          q"""val mask = 1L << (idx % 64)
              (idx / 64) match {
                case ..${for (i <- 0 to addlBitSets) yield cq"$i => ${foundBitSet(i)} |= mask"}
              }"""}
            }

<<<<<<< HEAD
=======
            ..${
        if (args.length <= 64) q"" // parent is fine
        else
          q"""override def visitValue(v: Any): Unit = {
            if (currentIndex != -1 && isMissing(currentIndex)) {
              storeAggregatedValue(currentIndex, v)
              setFound(currentIndex)
            }
          }"""}

>>>>>>> fdcd55de
            @SuppressWarnings(Array("org.wartremover.warts.Var", "org.wartremover.warts.Null"))
            def visitEnd() = {
              ..${applyDefaultsWhenMissing(args)}

              // Special-case 64 because java bit shifting ignores any RHS values above 63
              // https://docs.oracle.com/javase/specs/jls/se7/html/jls-15.html#jls-15.19
              if (${
        (0 to addlBitSets)
          .map(i => q"${foundBitSet(i)} != ${if (i < addlBitSets || args.length > 0 && args.length % 64 == 0) -1 else (1L << args.length) - 1}")
          .reduce((a, b) => q"$a || $b")
      }){
                var i = 0
                val keys = for{
                  i <- 0 until ${args.length}
                  if isMissing(i)
                } yield i match{
                  case ..${for (arg <- args)
        yield cq"${arg.i} => ${arg.mapped}"}
                }
                throw new com.rallyhealth.weepickle.v1.core.Abort(
                  "missing keys in dictionary: " + keys.mkString(", ")
                )
              }
              $companion.apply(
                ..${for (arg <- args)
        yield
          if (arg.i == args.length - 1 && varargs) q"${arg.aggregate}:_*"
          else q"${arg.aggregate}"}
              )
            }

            def subVisitor: com.rallyhealth.weepickle.v1.core.Visitor[_, _] = currentIndex match{
              case -1 => com.rallyhealth.weepickle.v1.core.NoOpVisitor
              case ..${for (arg <- args)
        yield cq"${arg.i} => ${arg.localTo} "}
            }
          }
        }
      """
    }

    override def mergeTrait(subtrees: Seq[Tree], subtypes: Seq[Type], targetType: Type): Tree = {
      q"${c.prefix}.To.merge[$targetType](..$subtrees)"
    }
  }

  /*
   * Forces a default for missing "container" types, i.e., a Seq, List, Array, or Map.
   *
   * If a field is missing for one of these "container" types, then call visitNull
   * so the correct null attribute will be set given the type, e.g., Nil for a Seq.
   *
   * This is subtly different than actually assuming a default value. Default values
   * affect both reading (to) and writing (from), e.g., the application of dropDefault
   * as part of writing. We assume None as the default for Option types that don't have
   * and explicit default defined, which are dropped as part of dropDefault writing.
   * But these nullable container types are only considered as part of reading, so
   * writing one, even with dropDefault defined, will still result in a value written.
   * The rationale for this difference in treatment is that it may be surprising to
   * have the output of an empty sequence suppressed as part of writing (e.g.,
   * serializing to a JSON string) where a empty sequence was not explicitly defined
   * as the default to be suppressed.
   */
  private abstract class NullableReading[M[_]] extends Reading[M] {

    import c.universe._

    val nullableContainerTypes = Set("Seq", "List", "Array", "scala.collection.immutable.Map") // Not "Option" -- see above

    override def applyDefaultsWhenMissing(args: Seq[Argument]): Tree =
      q"""..${
        for (arg <- args) yield arg.maybeDefault match {
          case Some(default) =>
            q"if (isMissing(${arg.i})) {setFound(${arg.i}); storeAggregatedValue(${arg.i}, ${default})}"
          case None if (nullableContainerTypes contains arg.typeConstructor.toString) =>
            q"if (isMissing(${arg.i})) {setFound(${arg.i}); storeAggregatedValue(${arg.i}, ${arg.localTo}.visitNull())}"
          case _ =>
            q""
        }
      }"""
  }

  private abstract class Writing[M[_]] extends DeriveDefaults[M] {
    import c.universe._

    override def wrapObject(obj: Tree) = q"new ${c.prefix}.SingletonW($obj)"

    //private def findUnapply(tpe: Type): TermName = {
    //  val (companion, _, _) = getArgSyms(tpe).fold(
    //    errMsg => c.abort(c.enclosingPosition, errMsg),
    //    x => x
    //  )
    //  Seq("unapply", "unapplySeq")
    //    .map(TermName(_))
    //    .find(companion.tpe.member(_) != NoSymbol)
    //    .getOrElse(
    //      c.abort(
    //        c.enclosingPosition,
    //        "None of the following methods " +
    //          "were defined: unapply, unapplySeq"
    //      )
    //    )
    //}

    //private def internal = q"${c.prefix}.Internal"

    override def wrapCaseN(companion: Tree, args: Seq[Argument], targetType: Type, varargs: Boolean): Tree = {
      def write(arg: Argument) = {
        val snippet = q"""

          val keyVisitor = ctx.visitKey()
          ctx.visitKeyValue(
            keyVisitor.visitString(
              ${c.prefix}.objectAttributeKeyWriteMap(${arg.mapped})
            )
          )
          val w = implicitly[${c.prefix}.From[${arg.argType}]]
          ctx.narrow.visitValue(w.transform(v.${TermName(arg.raw)}, ctx.subVisitor))
        """

        /**
          * @see [[Argument.shouldDropDefault()]]
          */
        if (arg.omitDefault) q"""if (${arg.default} != v.${TermName(arg.raw)}) $snippet"""
        else snippet
      }
      q"""
        new ${c.prefix}.CaseW[$targetType]{
          @SuppressWarnings(Array("org.wartremover.warts.Var"))
          def length(v: $targetType) = {
            var n = 0
            ..${for (arg <- args)
        yield {
          if (arg.omitDefault) q"if (${arg.default} != v.${TermName(arg.raw)}) n += 1"
          else q"n += 1"
        }}
            n
          }
          def writeToObject[R](ctx: com.rallyhealth.weepickle.v1.core.ObjVisitor[_, R],
                               v: $targetType): Unit = {
            ..${args.map(write)}

          }
        }
       """
    }

    override def mergeTrait(subtree: Seq[Tree], subtypes: Seq[Type], targetType: Type): Tree = {
      q"${c.prefix}.From.merge[$targetType](..$subtree)"
    }
  }

  /*
   * Publicly accessible members
   */

  def macroRImpl[T, R[_]](
    c0: scala.reflect.macros.blackbox.Context
  )(implicit e1: c0.WeakTypeTag[T], e2: c0.WeakTypeTag[R[_]]): c0.Expr[R[T]] = {
    val res = new Reading[R] {
      override val c: c0.type = c0
      def typeclass: c.universe.WeakTypeTag[R[_]] = e2
    }.derive(e1.tpe)
    //    println(res)
    c0.Expr[R[T]](res)
  }

  def macroNullableRImpl[T, R[_]](
    c0: scala.reflect.macros.blackbox.Context
  )(implicit e1: c0.WeakTypeTag[T], e2: c0.WeakTypeTag[R[_]]): c0.Expr[R[T]] = {
    val res = new NullableReading[R] {
      override val c: c0.type = c0
      def typeclass: c.universe.WeakTypeTag[R[_]] = e2
    }.derive(e1.tpe)
    //    println(res)
    c0.Expr[R[T]](res)
  }

  def macroTImpl[T, W[_]](
    c0: scala.reflect.macros.blackbox.Context
  )(implicit e1: c0.WeakTypeTag[T], e2: c0.WeakTypeTag[W[_]]): c0.Expr[W[T]] = {
    val res = new Writing[W] {
      override val c: c0.type = c0
      def typeclass: c.universe.WeakTypeTag[W[_]] = e2
    }.derive(e1.tpe)
    //    println(res)
    c0.Expr[W[T]](res)
  }
}

trait MacroImplicits { this: com.rallyhealth.weepickle.v1.core.Types =>
  implicit def macroSingletonTo[T <: Singleton]: To[T] = macro MacroImplicits.applyTo[T]
  implicit def macroSingletonFrom[F <: Singleton]: From[F] = macro MacroImplicits.applyFrom[F]
  implicit def macroSingletonFromTo[X <: Singleton]: FromTo[X] = macro MacroImplicits.applyFromTo[X]
  def macroFrom[F]: From[F] = macro MacroImplicits.applyFrom[F]
  def macroTo[T]: To[T] = macro MacroImplicits.applyTo[T]
  def macroNullableTo[T]: To[T] = macro MacroImplicits.applyNullableTo[T]
  def macroFromTo[X]: FromTo[X] = macro MacroImplicits.applyFromTo[FromTo[X]]

  def macroTo0[T, M[_]]: To[T] = macro MacroImplicits.macroRImpl[T, M]
  def macroNullableTo0[T, M[_]]: To[T] = macro MacroImplicits.macroNullableRImpl[T, M]
  def macroFrom0[T, M[_]]: From[T] = macro MacroImplicits.macroTImpl[T, M]
}<|MERGE_RESOLUTION|>--- conflicted
+++ resolved
@@ -522,8 +522,6 @@
               }"""}
             }
 
-<<<<<<< HEAD
-=======
             ..${
         if (args.length <= 64) q"" // parent is fine
         else
@@ -534,7 +532,6 @@
             }
           }"""}
 
->>>>>>> fdcd55de
             @SuppressWarnings(Array("org.wartremover.warts.Var", "org.wartremover.warts.Null"))
             def visitEnd() = {
               ..${applyDefaultsWhenMissing(args)}
