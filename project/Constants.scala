package upicklePPrint
object Constants{
<<<<<<< HEAD
  val version = "0.3.8-SNAPSHOT"
=======
  val version = "0.3.9"
>>>>>>> 6ad29692
}<|MERGE_RESOLUTION|>--- conflicted
+++ resolved
@@ -1,8 +1,4 @@
 package upicklePPrint
 object Constants{
-<<<<<<< HEAD
-  val version = "0.3.8-SNAPSHOT"
-=======
   val version = "0.3.9"
->>>>>>> 6ad29692
 }