--- conflicted
+++ resolved
@@ -35,23 +35,14 @@
       }
     }
     test("Symbol") {
-<<<<<<< HEAD
-      test("plain") - rw(Symbol("i_am_a_cow"), """ "i_am_a_cow" """)(
-        com.rallyhealth.weepickle.v1.WeePickle.ToSymbol,
-        com.rallyhealth.weepickle.v1.WeePickle.FromSymbol
-      )
-      test("unicode") - rw(Symbol("叉烧包"), """ "叉烧包" """)
-      test("null") - rwNull(null: Symbol, "null")
-=======
       test("plain") {
-        rw('i_am_a_cow, """ "i_am_a_cow" """)(
+        rw(Symbol("i_am_a_cow"), """ "i_am_a_cow" """)(
           com.rallyhealth.weepickle.v1.WeePickle.ToSymbol,
           com.rallyhealth.weepickle.v1.WeePickle.FromSymbol
         )
       }
-      test("unicode")(rw('叉烧包, """ "叉烧包" """))
+      test("unicode")(rw(Symbol("叉烧包"), """ "叉烧包" """))
       test("null")(rwNull(null: Symbol, "null"))
->>>>>>> 180ab7c9
     }
     test("Long") {
       test("small")(rwNum(1: Long, """ "1" """))
@@ -104,7 +95,8 @@
         - If you need to kill a test run make sure you don't leave a stray node process in the background
          */
 
-        test("greater than max int exponential")(assertNumberFormatException[BigDecimal](s""" "1E${Integer.MAX_VALUE.toLong + 1}" """))
+        test("greater than max int exponential")(
+          assertNumberFormatException[BigDecimal](s""" "1E${Integer.MAX_VALUE.toLong + 1}" """))
         test("10k digits integer")(parses[BigDecimal](s""" "1${"0" * 9999}" """))
         test("100k digits integer")(assertNumberFormatException[BigDecimal](s""" "1${"0" * 99999}" """))
         test("10k digits after the decimal")(parses[BigDecimal](s""" ".${"9" * 9999}" """))
